name: Rustfmt
on:
  push:
<<<<<<< HEAD
=======
    branches: [main]
>>>>>>> 0e313330
  pull_request:
jobs:
  format:
    runs-on: ubuntu-latest
    steps:
      - uses: actions/checkout@v2
      - uses: actions-rs/toolchain@v1
        with:
            toolchain: stable
            components: rustfmt
            override: true
      - name: check rustfmt
        run: cargo fmt -- --check --color always<|MERGE_RESOLUTION|>--- conflicted
+++ resolved
@@ -1,10 +1,7 @@
 name: Rustfmt
 on:
   push:
-<<<<<<< HEAD
-=======
     branches: [main]
->>>>>>> 0e313330
   pull_request:
 jobs:
   format:
