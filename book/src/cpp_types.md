--- conflicted
+++ resolved
@@ -29,11 +29,7 @@
 
 * You can't just _have_ one as a Rust variable. Normally you hold them in a [`cxx::UniquePtr`](https://docs.rs/cxx/latest/cxx/struct.UniquePtr.html), though there are other options.
 * There is no access to fields (yet).
-<<<<<<< HEAD
-* You can't even have a `&mut` reference to one, because then you might be able to use [`std::mem::swap`](https://doc.rust-lang.org/stable/std/mem/fn.swap.html) or similara. You can have a `Pin<&mut>` reference, which is more fiddly.
-=======
-* You can't even have a `&mut` reference to one, because then you might be able to use [`std::mem::swap`] or similar. You can have a `Pin<&mut>` reference, which is more fiddly.
->>>>>>> 8f201e58
+* You can't even have a `&mut` reference to one, because then you might be able to use [`std::mem::swap`](https://doc.rust-lang.org/stable/std/mem/fn.swap.html) or similar. You can have a `Pin<&mut>` reference, which is more fiddly.
 
 By default, `autocxx` generates non-POD types. You can request a POD type using [`generate_pod!`](https://docs.rs/autocxx/latest/autocxx/macro.generate_pod.html). Don't worry: you can't mess this up. If the C++ type doesn't in fact comply with the requirements for a POD type, and if you _use_ it as a POD type
 at the C++ boundary, your build will fail thanks to some static assertions generated in the C++.
