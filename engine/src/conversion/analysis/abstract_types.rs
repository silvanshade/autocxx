--- conflicted
+++ resolved
@@ -36,18 +36,6 @@
         })
         .collect();
 
-<<<<<<< HEAD
-    for mut api in apis.iter_mut() {
-        match &mut api {
-            Api::Struct { analysis, name, .. } if abstract_types.contains(&name.name) => {
-                analysis.pod.kind = TypeKind::Abstract;
-            }
-            _ => {}
-        }
-    }
-
-=======
->>>>>>> bcfeb6fc
     // Spot any derived classes (recursively). Also, any types which have a base
     // class that's not on the allowlist are presumed to be abstract, because we
     // have no way of knowing (as they're not on the allowlist, there will be
@@ -55,35 +43,23 @@
     let mut iterate = true;
     while iterate {
         iterate = false;
-<<<<<<< HEAD
-        for mut api in apis.iter_mut() {
-            match &mut api {
-                Api::Struct {
-                    analysis:
-                        PodAndConstructorAnalysis {
-                            pod: PodAnalysis { bases, kind, .. },
-                            ..
-                        },
-                    ..
-                } if *kind != TypeKind::Abstract && (!abstract_types.is_disjoint(bases)) => {
-                    *kind = TypeKind::Abstract;
-                    abstract_types.insert(api.name().clone());
-                    // Recurse in case there are further dependent types
-                    iterate = true;
-=======
         apis = apis
             .into_iter()
             .map(|api| {
                 match api {
                     Api::Struct {
                         analysis:
-                            PodAnalysis {
-                                bases,
-                                kind: TypeKind::Pod | TypeKind::NonPod,
-                                castable_bases,
-                                field_types,
-                                movable,
-                                is_generic,
+                            PodAndConstructorAnalysis {
+                                pod:
+                                    PodAnalysis {
+                                        bases,
+                                        kind: TypeKind::Pod | TypeKind::NonPod,
+                                        castable_bases,
+                                        field_deps,
+                                        field_info,
+                                        is_generic,
+                                    },
+                                constructors,
                             },
                         name,
                         details,
@@ -94,20 +70,22 @@
                         // Recurse in case there are further dependent types
                         iterate = true;
                         Api::Struct {
-                            analysis: PodAnalysis {
-                                bases,
-                                kind: TypeKind::Abstract,
-                                castable_bases,
-                                field_types,
-                                movable,
-                                is_generic,
+                            analysis: PodAndConstructorAnalysis {
+                                pod: PodAnalysis {
+                                    bases,
+                                    kind: TypeKind::Abstract,
+                                    castable_bases,
+                                    field_deps,
+                                    field_info,
+                                    is_generic,
+                                },
+                                constructors,
                             },
                             name,
                             details,
                         }
                     }
                     _ => api,
->>>>>>> bcfeb6fc
                 }
             })
             .collect()
